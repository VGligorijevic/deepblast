<<<<<<< HEAD
from deepblast.dataset.dataset import MaliAlignmentDataset, TMAlignDataset, FastaDataset
=======
from deepblast.dataset.dataset import (MaliAlignmentDataset, TMAlignDataset,
                                       FastaDataset)
>>>>>>> aab5bb57


__all__ = ['MaliAlignmentDataset', 'TMAlignDataset', 'FastaDataset']<|MERGE_RESOLUTION|>--- conflicted
+++ resolved
@@ -1,9 +1,5 @@
-<<<<<<< HEAD
-from deepblast.dataset.dataset import MaliAlignmentDataset, TMAlignDataset, FastaDataset
-=======
 from deepblast.dataset.dataset import (MaliAlignmentDataset, TMAlignDataset,
                                        FastaDataset)
->>>>>>> aab5bb57
 
 
 __all__ = ['MaliAlignmentDataset', 'TMAlignDataset', 'FastaDataset']